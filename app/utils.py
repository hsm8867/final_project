--- conflicted
+++ resolved
@@ -15,7 +15,6 @@
     model_name = config.MODEL_NAME
     model_stage = config.MODEL_STAGE
     model = mlflow.sklearn.load_model(f"models:/{model_name}/{model_stage}")
-<<<<<<< HEAD
     return model
 
 
@@ -40,7 +39,4 @@
         }
     )
 
-    return df
-=======
-    return model
->>>>>>> 9ae7950e
+    return df