--- conflicted
+++ resolved
@@ -1,4 +1,4 @@
-from fastapi import FastAPI, HTTPException, Response
+from fastapi import FastAPI, Response
 from fastapi.middleware.cors import CORSMiddleware
 from starlette_context.middleware import ContextMiddleware
 
@@ -11,6 +11,7 @@
 from app.core.errors.error import BaseAPIException
 from app.core.errors.handler import api_error_handler
 from app.core.middlewares.sqlalchemy import SQLAlchemyMiddleware
+
 from app.core.middlewares.metirc_middleware import MetricMiddleware
 from prometheus_client import CONTENT_TYPE_LATEST, generate_latest
 
@@ -32,32 +33,19 @@
     )
     app.add_middleware(SQLAlchemyMiddleware)
     app.add_middleware(ContextMiddleware)
+    app.add_middleware(MetricMiddleware)
 
     return app
 
 
-<<<<<<< HEAD
 app = create_app()
-=======
-app.include_router(router)
-app.add_exception_handler(BaseAPIException, api_error_handler)
-app.add_middleware(
-    CORSMiddleware,
-    allow_origins=["*"],
-    allow_credentials=True,
-    allow_methods=["*"],
-    allow_headers=["*"],
-)
-app.add_middleware(SQLAlchemyMiddleware)
-app.add_middleware(ContextMiddleware)
-app.add_middleware(MetricMiddleware)
->>>>>>> 4e1419e5
 
 
 @app.get("/")
 async def root():
     return {"message": "Hello World"}
 
+
 @app.get("/metrics")
 async def get_metrics():
     headers = {"Content-Type": CONTENT_TYPE_LATEST}
